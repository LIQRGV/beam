/*
 * Licensed to the Apache Software Foundation (ASF) under one
 * or more contributor license agreements.  See the NOTICE file
 * distributed with this work for additional information
 * regarding copyright ownership.  The ASF licenses this file
 * to you under the Apache License, Version 2.0 (the
 * "License"); you may not use this file except in compliance
 * with the License.  You may obtain a copy of the License at
 *
 *     http://www.apache.org/licenses/LICENSE-2.0
 *
 * Unless required by applicable law or agreed to in writing, software
 * distributed under the License is distributed on an "AS IS" BASIS,
 * WITHOUT WARRANTIES OR CONDITIONS OF ANY KIND, either express or implied.
 * See the License for the specific language governing permissions and
 * limitations under the License.
 */
package org.apache.beam.sdk.transforms;

<<<<<<< HEAD
=======
import static com.google.common.base.Preconditions.checkState;
>>>>>>> f2fe1ae4
import static org.hamcrest.Matchers.contains;
import static org.hamcrest.Matchers.containsInAnyOrder;
import static org.hamcrest.Matchers.equalTo;
import static org.hamcrest.Matchers.hasItems;
import static org.junit.Assert.assertEquals;
import static org.junit.Assert.assertThat;
import static org.junit.Assert.assertTrue;

import java.util.List;
<<<<<<< HEAD
=======
import java.util.concurrent.atomic.AtomicInteger;
>>>>>>> f2fe1ae4
import org.apache.beam.sdk.coders.VarIntCoder;
import org.apache.beam.sdk.testing.TestPipeline;
import org.apache.beam.sdk.transforms.windowing.GlobalWindow;
import org.apache.beam.sdk.transforms.windowing.IntervalWindow;
import org.apache.beam.sdk.util.PCollectionViews;
import org.apache.beam.sdk.util.WindowingStrategy;
import org.apache.beam.sdk.values.PCollectionView;
import org.apache.beam.sdk.values.TimestampedValue;
import org.hamcrest.Matchers;
import org.joda.time.Instant;
import org.junit.Rule;
import org.junit.Test;
import org.junit.rules.ExpectedException;
import org.junit.runner.RunWith;
import org.junit.runners.JUnit4;

/**
 * Tests for {@link DoFnTester}.
 */
@RunWith(JUnit4.class)
public class DoFnTesterTest {
  @Rule public ExpectedException thrown = ExpectedException.none();

  @Test
  public void processElement() throws Exception {
    for (DoFnTester.CloningBehavior cloning : DoFnTester.CloningBehavior.values()) {
      try (DoFnTester<Long, String> tester = DoFnTester.of(new CounterDoFn())) {
        tester.setCloningBehavior(cloning);
        tester.processElement(1L);

        List<String> take = tester.takeOutputElements();

        assertThat(take, hasItems("1"));

        // Following takeOutputElements(), neither takeOutputElements()
        // nor peekOutputElements() return anything.
        assertTrue(tester.takeOutputElements().isEmpty());
        assertTrue(tester.peekOutputElements().isEmpty());
      }
    }
  }

  @Test
  public void processElementsWithPeeks() throws Exception {
    for (DoFnTester.CloningBehavior cloning : DoFnTester.CloningBehavior.values()) {
      try (DoFnTester<Long, String> tester = DoFnTester.of(new CounterDoFn())) {
        tester.setCloningBehavior(cloning);
        // Explicitly call startBundle().
        tester.startBundle();

        // process a couple of elements.
        tester.processElement(1L);
        tester.processElement(2L);

        // peek the first 2 outputs.
        List<String> peek = tester.peekOutputElements();
        assertThat(peek, hasItems("1", "2"));

        // process a couple more.
        tester.processElement(3L);
        tester.processElement(4L);

        // peek all the outputs so far.
        peek = tester.peekOutputElements();
        assertThat(peek, hasItems("1", "2", "3", "4"));
        // take the outputs.
        List<String> take = tester.takeOutputElements();
        assertThat(take, hasItems("1", "2", "3", "4"));

        // Following takeOutputElements(), neither takeOutputElements()
        // nor peekOutputElements() return anything.
        assertTrue(tester.peekOutputElements().isEmpty());
        assertTrue(tester.takeOutputElements().isEmpty());

        // process a couple more.
        tester.processElement(5L);
        tester.processElement(6L);

        // peek and take now have only the 2 last outputs.
        peek = tester.peekOutputElements();
        assertThat(peek, hasItems("5", "6"));
        take = tester.takeOutputElements();
        assertThat(take, hasItems("5", "6"));

        tester.finishBundle();
      }
    }
  }

  @Test
  public void processBundle() throws Exception {
    for (DoFnTester.CloningBehavior cloning : DoFnTester.CloningBehavior.values()) {
      try (DoFnTester<Long, String> tester = DoFnTester.of(new CounterDoFn())) {
        tester.setCloningBehavior(cloning);
        // processBundle() returns all the output like takeOutputElements().
        assertThat(tester.processBundle(1L, 2L, 3L, 4L), hasItems("1", "2", "3", "4"));

        // peek now returns nothing.
        assertTrue(tester.peekOutputElements().isEmpty());
      }
    }
  }

  @Test
  public void processMultipleBundles() throws Exception {
    for (DoFnTester.CloningBehavior cloning : DoFnTester.CloningBehavior.values()) {
      try (DoFnTester<Long, String> tester = DoFnTester.of(new CounterDoFn())) {
        tester.setCloningBehavior(cloning);
        // processBundle() returns all the output like takeOutputElements().
        assertThat(tester.processBundle(1L, 2L, 3L, 4L), hasItems("1", "2", "3", "4"));
        assertThat(tester.processBundle(5L, 6L, 7L), hasItems("5", "6", "7"));
        assertThat(tester.processBundle(8L, 9L), hasItems("8", "9"));

        // peek now returns nothing.
        assertTrue(tester.peekOutputElements().isEmpty());
      }
    }
  }

  @Test
<<<<<<< HEAD
  public void processElementAfterFinish() throws Exception {
    DoFnTester<Long, String> tester = DoFnTester.of(new CounterDoFn());
    tester.finishBundle();

    thrown.expect(IllegalStateException.class);
    thrown.expectMessage("finishBundle() has already been called");
    tester.processElement(1L);
  }

  @Test
  public void processBatch() throws Exception {
    CounterDoFn counterDoFn = new CounterDoFn();
    DoFnTester<Long, String> tester = DoFnTester.of(counterDoFn);
=======
  public void doNotClone() throws Exception {
    final AtomicInteger numSetupCalls = new AtomicInteger();
    final AtomicInteger numTeardownCalls = new AtomicInteger();
    DoFn<Long, String> fn =
        new DoFn<Long, String>() {
          @ProcessElement
          public void process(ProcessContext context) {}

          @Setup
          public void setup() {
            numSetupCalls.addAndGet(1);
          }

          @Teardown
          public void teardown() {
            numTeardownCalls.addAndGet(1);
          }
        };

    try (DoFnTester<Long, String> tester = DoFnTester.of(fn)) {
      tester.setCloningBehavior(DoFnTester.CloningBehavior.DO_NOT_CLONE);

      tester.processBundle(1L, 2L, 3L);
      tester.processBundle(4L, 5L);
      tester.processBundle(6L);
    }
    assertEquals(1, numSetupCalls.get());
    assertEquals(1, numTeardownCalls.get());
  }
>>>>>>> f2fe1ae4

  private static class CountBundleCallsFn extends DoFn<Long, String> {
    private int numStartBundleCalls = 0;
    private int numFinishBundleCalls = 0;

    @ProcessElement
    public void process(ProcessContext context) {
      context.output(numStartBundleCalls + "/" + numFinishBundleCalls);
    }

    @StartBundle
    public void startBundle(Context context) {
      ++numStartBundleCalls;
    }

    @FinishBundle
    public void finishBundle(Context context) {
      ++numFinishBundleCalls;
    }
  }

  @Test
<<<<<<< HEAD
  public void processTimestampedElement() throws Exception {
    DoFn<Long, TimestampedValue<Long>> reifyTimestamps = new ReifyTimestamps();

    DoFnTester<Long, TimestampedValue<Long>> tester = DoFnTester.of(reifyTimestamps);

    TimestampedValue<Long> input = TimestampedValue.of(1L, new Instant(100));
    tester.processTimestampedElement(input);
    assertThat(tester.takeOutputElements(), contains(input));
  }

  static class ReifyTimestamps extends DoFn<Long, TimestampedValue<Long>> {
    @ProcessElement
    public void processElement(ProcessContext c) {
      c.output(TimestampedValue.of(c.element(), c.timestamp()));
    }
  }

  @Test
  public void processElementWithOutputTimestamp() throws Exception {
    CounterDoFn counterDoFn = new CounterDoFn();
    DoFnTester<Long, String> tester = DoFnTester.of(counterDoFn);

    tester.processElement(1L);
    tester.processElement(2L);

    List<TimestampedValue<String>> peek = tester.peekOutputElementsWithTimestamp();
    TimestampedValue<String> one = TimestampedValue.of("1", new Instant(1000L));
    TimestampedValue<String> two = TimestampedValue.of("2", new Instant(2000L));
    assertThat(peek, hasItems(one, two));

    tester.processElement(3L);
    tester.processElement(4L);

    TimestampedValue<String> three = TimestampedValue.of("3", new Instant(3000L));
    TimestampedValue<String> four = TimestampedValue.of("4", new Instant(4000L));
    peek = tester.peekOutputElementsWithTimestamp();
    assertThat(peek, hasItems(one, two, three, four));
    List<TimestampedValue<String>> take = tester.takeOutputElementsWithTimestamp();
    assertThat(take, hasItems(one, two, three, four));

    // Following takeOutputElementsWithTimestamp(), neither takeOutputElementsWithTimestamp()
    // nor peekOutputElementsWithTimestamp() return anything.
    assertTrue(tester.takeOutputElementsWithTimestamp().isEmpty());
    assertTrue(tester.peekOutputElementsWithTimestamp().isEmpty());

    // peekOutputElements() and takeOutputElements() also return nothing.
    assertTrue(tester.peekOutputElements().isEmpty());
    assertTrue(tester.takeOutputElements().isEmpty());
=======
  public void cloneOnce() throws Exception {
    try (DoFnTester<Long, String> tester = DoFnTester.of(new CountBundleCallsFn())) {
      tester.setCloningBehavior(DoFnTester.CloningBehavior.CLONE_ONCE);

      assertThat(tester.processBundle(1L, 2L, 3L), contains("1/0", "1/0", "1/0"));
      assertThat(tester.processBundle(4L, 5L), contains("2/1", "2/1"));
      assertThat(tester.processBundle(6L), contains("3/2"));
    }
>>>>>>> f2fe1ae4
  }

  @Test
  public void clonePerBundle() throws Exception {
    try (DoFnTester<Long, String> tester = DoFnTester.of(new CountBundleCallsFn())) {
      tester.setCloningBehavior(DoFnTester.CloningBehavior.CLONE_PER_BUNDLE);

      assertThat(tester.processBundle(1L, 2L, 3L), contains("1/0", "1/0", "1/0"));
      assertThat(tester.processBundle(4L, 5L), contains("1/0", "1/0"));
      assertThat(tester.processBundle(6L), contains("1/0"));
    }
  }

  @Test
  public void processTimestampedElement() throws Exception {
    try (DoFnTester<Long, TimestampedValue<Long>> tester = DoFnTester.of(new ReifyTimestamps())) {
      TimestampedValue<Long> input = TimestampedValue.of(1L, new Instant(100));
      tester.processTimestampedElement(input);
      assertThat(tester.takeOutputElements(), contains(input));
    }
  }

  static class ReifyTimestamps extends DoFn<Long, TimestampedValue<Long>> {
    @ProcessElement
    public void processElement(ProcessContext c) {
      c.output(TimestampedValue.of(c.element(), c.timestamp()));
    }
  }

  @Test
  public void processElementWithOutputTimestamp() throws Exception {
    try (DoFnTester<Long, String> tester = DoFnTester.of(new CounterDoFn())) {
      tester.processElement(1L);
      tester.processElement(2L);

      List<TimestampedValue<String>> peek = tester.peekOutputElementsWithTimestamp();
      TimestampedValue<String> one = TimestampedValue.of("1", new Instant(1000L));
      TimestampedValue<String> two = TimestampedValue.of("2", new Instant(2000L));
      assertThat(peek, hasItems(one, two));

      tester.processElement(3L);
      tester.processElement(4L);

      TimestampedValue<String> three = TimestampedValue.of("3", new Instant(3000L));
      TimestampedValue<String> four = TimestampedValue.of("4", new Instant(4000L));
      peek = tester.peekOutputElementsWithTimestamp();
      assertThat(peek, hasItems(one, two, three, four));
      List<TimestampedValue<String>> take = tester.takeOutputElementsWithTimestamp();
      assertThat(take, hasItems(one, two, three, four));

      // Following takeOutputElementsWithTimestamp(), neither takeOutputElementsWithTimestamp()
      // nor peekOutputElementsWithTimestamp() return anything.
      assertTrue(tester.takeOutputElementsWithTimestamp().isEmpty());
      assertTrue(tester.peekOutputElementsWithTimestamp().isEmpty());

      // peekOutputElements() and takeOutputElements() also return nothing.
      assertTrue(tester.peekOutputElements().isEmpty());
      assertTrue(tester.takeOutputElements().isEmpty());
    }
  }

  @Test
  public void getAggregatorValuesShouldGetValueOfCounter() throws Exception {
    CounterDoFn counterDoFn = new CounterDoFn();
    try (DoFnTester<Long, String> tester = DoFnTester.of(counterDoFn)) {
      tester.processBundle(1L, 2L, 4L, 8L);
      assertThat(tester.getAggregatorValue(counterDoFn.agg), equalTo(15L));
    }
  }

  @Test
  public void getAggregatorValuesWithEmptyCounterShouldSucceed() throws Exception {
    CounterDoFn counterDoFn = new CounterDoFn();
    try (DoFnTester<Long, String> tester = DoFnTester.of(counterDoFn)) {
      tester.processBundle();
      // empty bundle
      assertThat(tester.getAggregatorValue(counterDoFn.agg), equalTo(0L));
    }
  }

  @Test
  public void getAggregatorValuesInStartFinishBundleShouldGetValues() throws Exception {
    CounterDoFn fn = new CounterDoFn();
    try (DoFnTester<Long, String> tester = DoFnTester.of(fn)) {
      tester.processBundle(1L, 2L, 3L, 4L);

      assertThat(tester.getAggregatorValue(fn.startBundleCalls), equalTo(1L));
      assertThat(tester.getAggregatorValue(fn.finishBundleCalls), equalTo(1L));
    }
  }

  @Test
  public void peekValuesInWindow() throws Exception {
    try (DoFnTester<Long, String> tester = DoFnTester.of(new CounterDoFn())) {
      tester.startBundle();
      tester.processElement(1L);
      tester.processElement(2L);
      tester.finishBundle();

      assertThat(
          tester.peekOutputElementsInWindow(GlobalWindow.INSTANCE),
          containsInAnyOrder(
              TimestampedValue.of("1", new Instant(1000L)),
              TimestampedValue.of("2", new Instant(2000L))));
      assertThat(
          tester.peekOutputElementsInWindow(new IntervalWindow(new Instant(0L), new Instant(10L))),
          Matchers.<TimestampedValue<String>>emptyIterable());
    }
  }

  @Test
  public void fnWithSideInputDefault() throws Exception {
    final PCollectionView<Integer> value =
        PCollectionViews.singletonView(
            TestPipeline.create(), WindowingStrategy.globalDefault(), true, 0, VarIntCoder.of());

    try (DoFnTester<Integer, Integer> tester = DoFnTester.of(new SideInputDoFn(value))) {
      tester.processElement(1);
      tester.processElement(2);
      tester.processElement(4);
      tester.processElement(8);
      assertThat(tester.peekOutputElements(), containsInAnyOrder(0, 0, 0, 0));
    }
  }

  @Test
  public void fnWithSideInputExplicit() throws Exception {
    final PCollectionView<Integer> value =
        PCollectionViews.singletonView(
            TestPipeline.create(), WindowingStrategy.globalDefault(), true, 0, VarIntCoder.of());

    try (DoFnTester<Integer, Integer> tester = DoFnTester.of(new SideInputDoFn(value))) {
      tester.setSideInput(value, GlobalWindow.INSTANCE, -2);
      tester.processElement(16);
      tester.processElement(32);
      tester.processElement(64);
      tester.processElement(128);
      tester.finishBundle();

      assertThat(tester.peekOutputElements(), containsInAnyOrder(-2, -2, -2, -2));
    }
  }

  private static class SideInputDoFn extends OldDoFn<Integer, Integer> {
    private final PCollectionView<Integer> value;

    private SideInputDoFn(PCollectionView<Integer> value) {
      this.value = value;
    }

    @Override
    public void processElement(ProcessContext c) throws Exception {
      c.output(c.sideInput(value));
    }
  }

  /**
<<<<<<< HEAD
   * An {@link OldDoFn} that adds values to an aggregator and converts input to String in
   * {@link OldDoFn#processElement).
=======
   * A {@link DoFn} that adds values to an aggregator and converts input to String in
   * {@link OldDoFn#processElement}.
>>>>>>> f2fe1ae4
   */
  private static class CounterDoFn extends DoFn<Long, String> {
    Aggregator<Long, Long> agg = createAggregator("ctr", new Sum.SumLongFn());
    Aggregator<Long, Long> startBundleCalls =
        createAggregator("startBundleCalls", new Sum.SumLongFn());
    Aggregator<Long, Long> finishBundleCalls =
        createAggregator("finishBundleCalls", new Sum.SumLongFn());

    private enum LifecycleState {
      UNINITIALIZED,
      SET_UP,
      INSIDE_BUNDLE,
      TORN_DOWN
    }
    private LifecycleState state = LifecycleState.UNINITIALIZED;

    @Setup
    public void setup() {
      checkState(state == LifecycleState.UNINITIALIZED, "Wrong state: %s", state);
      state = LifecycleState.SET_UP;
    }

    @StartBundle
    public void startBundle(Context c) {
      checkState(state == LifecycleState.SET_UP, "Wrong state: %s", state);
      state = LifecycleState.INSIDE_BUNDLE;
      startBundleCalls.addValue(1L);
    }

    @ProcessElement
    public void processElement(ProcessContext c) throws Exception {
      checkState(state == LifecycleState.INSIDE_BUNDLE, "Wrong state: %s", state);
      agg.addValue(c.element());
      Instant instant = new Instant(1000L * c.element());
      c.outputWithTimestamp(c.element().toString(), instant);
    }

    @FinishBundle
    public void finishBundle(Context c) {
      checkState(state == LifecycleState.INSIDE_BUNDLE, "Wrong state: %s", state);
      state = LifecycleState.SET_UP;
      finishBundleCalls.addValue(1L);
    }

    @Teardown
    public void teardown() {
      checkState(state == LifecycleState.SET_UP, "Wrong state: %s", state);
      state = LifecycleState.TORN_DOWN;
    }
  }
}<|MERGE_RESOLUTION|>--- conflicted
+++ resolved
@@ -17,10 +17,7 @@
  */
 package org.apache.beam.sdk.transforms;
 
-<<<<<<< HEAD
-=======
 import static com.google.common.base.Preconditions.checkState;
->>>>>>> f2fe1ae4
 import static org.hamcrest.Matchers.contains;
 import static org.hamcrest.Matchers.containsInAnyOrder;
 import static org.hamcrest.Matchers.equalTo;
@@ -30,10 +27,7 @@
 import static org.junit.Assert.assertTrue;
 
 import java.util.List;
-<<<<<<< HEAD
-=======
 import java.util.concurrent.atomic.AtomicInteger;
->>>>>>> f2fe1ae4
 import org.apache.beam.sdk.coders.VarIntCoder;
 import org.apache.beam.sdk.testing.TestPipeline;
 import org.apache.beam.sdk.transforms.windowing.GlobalWindow;
@@ -154,21 +148,6 @@
   }
 
   @Test
-<<<<<<< HEAD
-  public void processElementAfterFinish() throws Exception {
-    DoFnTester<Long, String> tester = DoFnTester.of(new CounterDoFn());
-    tester.finishBundle();
-
-    thrown.expect(IllegalStateException.class);
-    thrown.expectMessage("finishBundle() has already been called");
-    tester.processElement(1L);
-  }
-
-  @Test
-  public void processBatch() throws Exception {
-    CounterDoFn counterDoFn = new CounterDoFn();
-    DoFnTester<Long, String> tester = DoFnTester.of(counterDoFn);
-=======
   public void doNotClone() throws Exception {
     final AtomicInteger numSetupCalls = new AtomicInteger();
     final AtomicInteger numTeardownCalls = new AtomicInteger();
@@ -198,7 +177,6 @@
     assertEquals(1, numSetupCalls.get());
     assertEquals(1, numTeardownCalls.get());
   }
->>>>>>> f2fe1ae4
 
   private static class CountBundleCallsFn extends DoFn<Long, String> {
     private int numStartBundleCalls = 0;
@@ -221,56 +199,6 @@
   }
 
   @Test
-<<<<<<< HEAD
-  public void processTimestampedElement() throws Exception {
-    DoFn<Long, TimestampedValue<Long>> reifyTimestamps = new ReifyTimestamps();
-
-    DoFnTester<Long, TimestampedValue<Long>> tester = DoFnTester.of(reifyTimestamps);
-
-    TimestampedValue<Long> input = TimestampedValue.of(1L, new Instant(100));
-    tester.processTimestampedElement(input);
-    assertThat(tester.takeOutputElements(), contains(input));
-  }
-
-  static class ReifyTimestamps extends DoFn<Long, TimestampedValue<Long>> {
-    @ProcessElement
-    public void processElement(ProcessContext c) {
-      c.output(TimestampedValue.of(c.element(), c.timestamp()));
-    }
-  }
-
-  @Test
-  public void processElementWithOutputTimestamp() throws Exception {
-    CounterDoFn counterDoFn = new CounterDoFn();
-    DoFnTester<Long, String> tester = DoFnTester.of(counterDoFn);
-
-    tester.processElement(1L);
-    tester.processElement(2L);
-
-    List<TimestampedValue<String>> peek = tester.peekOutputElementsWithTimestamp();
-    TimestampedValue<String> one = TimestampedValue.of("1", new Instant(1000L));
-    TimestampedValue<String> two = TimestampedValue.of("2", new Instant(2000L));
-    assertThat(peek, hasItems(one, two));
-
-    tester.processElement(3L);
-    tester.processElement(4L);
-
-    TimestampedValue<String> three = TimestampedValue.of("3", new Instant(3000L));
-    TimestampedValue<String> four = TimestampedValue.of("4", new Instant(4000L));
-    peek = tester.peekOutputElementsWithTimestamp();
-    assertThat(peek, hasItems(one, two, three, four));
-    List<TimestampedValue<String>> take = tester.takeOutputElementsWithTimestamp();
-    assertThat(take, hasItems(one, two, three, four));
-
-    // Following takeOutputElementsWithTimestamp(), neither takeOutputElementsWithTimestamp()
-    // nor peekOutputElementsWithTimestamp() return anything.
-    assertTrue(tester.takeOutputElementsWithTimestamp().isEmpty());
-    assertTrue(tester.peekOutputElementsWithTimestamp().isEmpty());
-
-    // peekOutputElements() and takeOutputElements() also return nothing.
-    assertTrue(tester.peekOutputElements().isEmpty());
-    assertTrue(tester.takeOutputElements().isEmpty());
-=======
   public void cloneOnce() throws Exception {
     try (DoFnTester<Long, String> tester = DoFnTester.of(new CountBundleCallsFn())) {
       tester.setCloningBehavior(DoFnTester.CloningBehavior.CLONE_ONCE);
@@ -279,7 +207,6 @@
       assertThat(tester.processBundle(4L, 5L), contains("2/1", "2/1"));
       assertThat(tester.processBundle(6L), contains("3/2"));
     }
->>>>>>> f2fe1ae4
   }
 
   @Test
@@ -437,13 +364,8 @@
   }
 
   /**
-<<<<<<< HEAD
-   * An {@link OldDoFn} that adds values to an aggregator and converts input to String in
-   * {@link OldDoFn#processElement).
-=======
    * A {@link DoFn} that adds values to an aggregator and converts input to String in
    * {@link OldDoFn#processElement}.
->>>>>>> f2fe1ae4
    */
   private static class CounterDoFn extends DoFn<Long, String> {
     Aggregator<Long, Long> agg = createAggregator("ctr", new Sum.SumLongFn());
